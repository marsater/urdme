--- conflicted
+++ resolved
@@ -7,12 +7,9 @@
 
 
 % Add mincde example to path
-<<<<<<< HEAD
+clear;
 wd = pwd;
 try 
-=======
-clear;
->>>>>>> dcdf9eeb
 % Load previously stored input file
 load('mincde_short_run.mat');
 
@@ -27,10 +24,6 @@
 % Passing an empty file-handle argument needs to work
 umod = urdme(umod,[],'mode','bg','outfile',outfile);
 
-<<<<<<< HEAD
-while ~file_exists(outfile)
-    sleep(1)
-=======
 t=0;
 while ~file_exists('mincde_bg_run_out.mat')
     pause(1)
@@ -39,23 +32,16 @@
        cd(wd);
        error('This problem should not run this long.') 
     end
->>>>>>> dcdf9eeb
 end
 
 % Add solution back to the struct
 umod = urdme_addsol(umod,outfile);
 
+disp('Passed test.')
 catch err
 % Clean up
-<<<<<<< HEAD
 if(file_exists(outfile))
     system(['rm ' outfile]);
-end
 cd(wd);
 rethrow(err);
-end
-=======
-system(['rm ' outfile]);
-cd(wd);
-disp('Passed test.')
->>>>>>> dcdf9eeb
+end